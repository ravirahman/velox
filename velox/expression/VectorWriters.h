--- conflicted
+++ resolved
@@ -495,12 +495,7 @@
   using exec_out_t = GenericWriter;
   using vector_t = BaseVector;
 
-<<<<<<< HEAD
-  VectorWriter()
-      : writer_{castWriter_, castType_, offset_} {}
-=======
   VectorWriter() : writer_{castWriter_, castType_, offset_} {}
->>>>>>> d62c8e0c
 
   void setOffset(vector_size_t offset) override {
     offset_ = offset;

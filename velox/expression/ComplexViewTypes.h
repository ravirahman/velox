--- conflicted
+++ resolved
@@ -685,13 +685,10 @@
     return offset_;
   }
 
-<<<<<<< HEAD
-=======
   TypeKind elementKind() const {
     return elementsVectorBase()->typeKind();
   }
 
->>>>>>> f15e096e
  private:
   const reader_t* reader_;
   vector_size_t offset_;
@@ -1130,13 +1127,6 @@
             "castTo type is not compatible with type of vector, vector type is {}",
             type()->toString()));
 
-<<<<<<< HEAD
-    // TODO: We can distinguish if this is a null-free or not null-free
-    // generic. And based on that determine if we want to call operator[] or
-    // readNullFree. For now we always return nullable.
-    return ensureReader<ToType>()->operator[](
-        index_); // We pass the non-decoded index.
-=======
     // If its a primitive type, then the casted reader always exists at
     // castReaders_[0], and is set in Vector readers.
     if constexpr (SimpleTypeTrait<ToType>::isPrimitiveType) {
@@ -1150,7 +1140,6 @@
       return ensureReader<ToType>()->operator[](
           index_); // We pass the non-decoded index.
     }
->>>>>>> f15e096e
   }
 
   template <typename ToType>

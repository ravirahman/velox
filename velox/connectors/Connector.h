--- conflicted
+++ resolved
@@ -48,33 +48,33 @@
   static constexpr int64_t kUnknownRowSize = -1;
   virtual ~DataSource() = default;
 
-  // Add split to process, then call next multiple times to process the split.
-  // A split must be fully processed by next before another split can be
-  // added. Next returns nullptr to indicate that current split is fully
-  // processed.
+  /// Add split to process, then call next multiple times to process the split.
+  /// A split must be fully processed by next before another split can be
+  /// added. Next returns nullptr to indicate that current split is fully
+  /// processed.
   virtual void addSplit(std::shared_ptr<ConnectorSplit> split) = 0;
 
-  // Process a split added via addSplit. Returns nullptr if split has been fully
-  // processed. Returns std::nullopt and sets the 'future' if started
-  // asynchronous work and needs to wait for it to complete to continue
-  // processing. The caller will wait for the 'future' to complete before
-  // calling 'next' again.
+  /// Process a split added via addSplit. Returns nullptr if split has been
+  /// fully processed. Returns std::nullopt and sets the 'future' if started
+  /// asynchronous work and needs to wait for it to complete to continue
+  /// processing. The caller will wait for the 'future' to complete before
+  /// calling 'next' again.
   virtual std::optional<RowVectorPtr> next(
       uint64_t size,
       velox::ContinueFuture& future) = 0;
 
-  // Add dynamically generated filter.
-  // @param outputChannel index into outputType specified in
-  // Connector::createDataSource() that identifies the column this filter
-  // applies to.
+  /// Add dynamically generated filter.
+  /// @param outputChannel index into outputType specified in
+  /// Connector::createDataSource() that identifies the column this filter
+  /// applies to.
   virtual void addDynamicFilter(
       column_index_t outputChannel,
       const std::shared_ptr<common::Filter>& filter) = 0;
 
-  // Returns the number of input bytes processed so far.
+  /// Returns the number of input bytes processed so far.
   virtual uint64_t getCompletedBytes() = 0;
 
-  // Returns the number of input rows processed so far.
+  /// Returns the number of input rows processed so far.
   virtual uint64_t getCompletedRows() = 0;
 
   virtual std::unordered_map<std::string, RuntimeCounter> runtimeStats() = 0;
@@ -94,12 +94,12 @@
     VELOX_UNSUPPORTED("setFromDataSource");
   }
 
-  // Returns a connector dependent row size if available. This can be
-  // called after addSplit().  This estimates uncompressed data
-  // sizes. This is better than getCompletedBytes()/getCompletedRows()
-  // since these track sizes before decompression and may include
-  // read-ahead and extra IO from coalescing reads and  will not
-  // fully account for size of sparsely accessed columns.
+  /// Returns a connector dependent row size if available. This can be
+  /// called after addSplit().  This estimates uncompressed data
+  /// sizes. This is better than getCompletedBytes()/getCompletedRows()
+  /// since these track sizes before decompression and may include
+  /// read-ahead and extra IO from coalescing reads and  will not
+  /// fully account for size of sparsely accessed columns.
   virtual int64_t estimatedRowSize() {
     return kUnknownRowSize;
   }
@@ -244,81 +244,6 @@
   virtual void abort() = 0;
 };
 
-<<<<<<< HEAD
-=======
-class DataSource {
- public:
-  static constexpr int64_t kUnknownRowSize = -1;
-  virtual ~DataSource() = default;
-
-  /// Add split to process, then call next multiple times to process the split.
-  /// A split must be fully processed by next before another split can be
-  /// added. Next returns nullptr to indicate that current split is fully
-  /// processed.
-  virtual void addSplit(std::shared_ptr<ConnectorSplit> split) = 0;
-
-  /// Process a split added via addSplit. Returns nullptr if split has been
-  /// fully processed. Returns std::nullopt and sets the 'future' if started
-  /// asynchronous work and needs to wait for it to complete to continue
-  /// processing. The caller will wait for the 'future' to complete before
-  /// calling 'next' again.
-  virtual std::optional<RowVectorPtr> next(
-      uint64_t size,
-      velox::ContinueFuture& future) = 0;
-
-  /// Add dynamically generated filter.
-  /// @param outputChannel index into outputType specified in
-  /// Connector::createDataSource() that identifies the column this filter
-  /// applies to.
-  virtual void addDynamicFilter(
-      column_index_t outputChannel,
-      const std::shared_ptr<common::Filter>& filter) = 0;
-
-  /// Returns the number of input bytes processed so far.
-  virtual uint64_t getCompletedBytes() = 0;
-
-  /// Returns the number of input rows processed so far.
-  virtual uint64_t getCompletedRows() = 0;
-
-  virtual std::unordered_map<std::string, RuntimeCounter> runtimeStats() = 0;
-
-  /// Returns true if 'this' has initiated all the prefetch this will initiate.
-  /// This means that the caller should schedule next splits to prefetch in the
-  /// background. false if the source does not prefetch.
-  virtual bool allPrefetchIssued() const {
-    return false;
-  }
-
-  /// Initializes this from 'source'. 'source' is effectively moved into 'this'
-  /// Adaptation like dynamic filters stay in effect but the parts dealing with
-  /// open files, prefetched data etc. are moved. 'source' is freed after the
-  /// move.
-  virtual void setFromDataSource(std::unique_ptr<DataSource> /*source*/) {
-    VELOX_UNSUPPORTED("setFromDataSource");
-  }
-
-  /// Returns a connector dependent row size if available. This can be
-  /// called after addSplit().  This estimates uncompressed data
-  /// sizes. This is better than getCompletedBytes()/getCompletedRows()
-  /// since these track sizes before decompression and may include
-  /// read-ahead and extra IO from coalescing reads and  will not
-  /// fully account for size of sparsely accessed columns.
-  virtual int64_t estimatedRowSize() {
-    return kUnknownRowSize;
-  }
-
-  /// Returns a Wave delegate that implements the Wave Operator
-  /// interface for a GPU table scan. This should be called after
-  /// construction and no other methods should be called on 'this'
-  /// after creating the delegate. Splits, dynamic filters etc.  will
-  /// be added to the WaveDataSource instead of 'this'. 'this' should
-  /// stay live until after the destruction of the delegate.
-  virtual std::shared_ptr<wave::WaveDataSource> toWaveDataSource() {
-    VELOX_UNSUPPORTED();
-  }
-};
-
->>>>>>> 9fde0a2c
 /// Collection of context data for use in a DataSource or DataSink. One instance
 /// of this per DataSource and DataSink. This may be passed between threads but
 /// methods must be invoked sequentially. Serializing use is the responsibility

/*
 * Copyright (c) Facebook, Inc. and its affiliates.
 *
 * Licensed under the Apache License, Version 2.0 (the "License");
 * you may not use this file except in compliance with the License.
 * You may obtain a copy of the License at
 *
 *     http://www.apache.org/licenses/LICENSE-2.0
 *
 * Unless required by applicable law or agreed to in writing, software
 * distributed under the License is distributed on an "AS IS" BASIS,
 * WITHOUT WARRANTIES OR CONDITIONS OF ANY KIND, either express or implied.
 * See the License for the specific language governing permissions and
 * limitations under the License.
 */

#include <gtest/gtest.h>

#include "velox/exec/fuzzer/PrestoQueryRunner.h"
#include "velox/exec/tests/utils/AssertQueryBuilder.h"
#include "velox/exec/tests/utils/PlanBuilder.h"
#include "velox/functions/prestosql/aggregates/RegisterAggregateFunctions.h"
#include "velox/functions/prestosql/registration/RegistrationFunctions.h"
#include "velox/parse/TypeResolver.h"
#include "velox/vector/tests/utils/VectorTestBase.h"

using namespace facebook::velox;
using namespace facebook::velox::test;

namespace facebook::velox::exec::test {

class PrestoQueryRunnerTest : public ::testing::Test,
                              public velox::test::VectorTestBase {
 protected:
  void SetUp() override {
    velox::functions::prestosql::registerAllScalarFunctions();
    velox::aggregate::prestosql::registerAllAggregateFunctions();
    velox::parse::registerTypeResolver();
  }
};

// This test requires a Presto Coordinator running at localhost, so disable it
// by default.
TEST_F(PrestoQueryRunnerTest, DISABLED_basic) {
  auto queryRunner =
      std::make_unique<PrestoQueryRunner>("http://127.0.0.1:8080", "hive");

  auto results = queryRunner->execute("SELECT count(*) FROM nation");
  auto expected = makeRowVector({
      makeConstant<int64_t>(25, 1),
  });
  velox::exec::test::assertEqualResults({expected}, {results});

  results =
      queryRunner->execute("SELECT regionkey, count(*) FROM nation GROUP BY 1");

  expected = makeRowVector({
      makeFlatVector<int64_t>({0, 1, 2, 3, 4}),
      makeFlatVector<int64_t>({5, 5, 5, 5, 5}),
  });
  velox::exec::test::assertEqualResults({expected}, {results});
}

// This test requires a Presto Coordinator running at localhost, so disable it
// by default.
TEST_F(PrestoQueryRunnerTest, DISABLED_fuzzer) {
  auto data = makeRowVector({
      makeFlatVector<int64_t>({1, 2, 3, 4, 5}),
      makeArrayVectorFromJson<int64_t>({
          "[]",
          "[1, 2, 3]",
          "null",
          "[1, 2, 3, 4]",
      }),
  });

  auto plan = velox::exec::test::PlanBuilder()
                  .values({data})
                  .singleAggregation({}, {"min(c0)", "max(c0)", "set_agg(c1)"})
                  .project({"a0", "a1", "array_sort(a2)"})
                  .planNode();

  auto queryRunner =
      std::make_unique<PrestoQueryRunner>("http://127.0.0.1:8080", "hive");
  auto sql = queryRunner->toSql(plan);
  ASSERT_TRUE(sql.has_value());

  auto prestoResults = queryRunner->execute(
      sql.value(),
      {data},
      ROW({"a", "b", "c"}, {BIGINT(), BIGINT(), ARRAY(BIGINT())}));

  auto veloxResults =
      velox::exec::test::AssertQueryBuilder(plan).copyResults(pool());
  velox::exec::test::assertEqualResults(
      prestoResults, plan->outputType(), {veloxResults});
}
<<<<<<< HEAD
=======

TEST_F(PrestoQueryRunnerTest, sortedAggregation) {
  auto queryRunner =
      std::make_unique<PrestoQueryRunner>("http://unused", "hive");

  auto data = makeRowVector({
      makeFlatVector<int64_t>({1, 2, 1, 2, 1}),
      makeFlatVector<int64_t>({2, 3, 4, 1, 4}),
      makeFlatVector<int64_t>({5, 6, 7, 8, 3}),
  });

  auto plan =
      velox::exec::test::PlanBuilder()
          .values({data})
          .singleAggregation({}, {"multimap_agg(c0, c1 order by c0 asc)"})
          .planNode();

  auto sql = queryRunner->toSql(plan);
  ASSERT_TRUE(sql.has_value());

  ASSERT_EQ(
      "SELECT multimap_agg(c0, c1 ORDER BY c0 ASC NULLS LAST) as a0 FROM tmp",
      sql.value());

  // Plans with multiple order by's in the aggregate.

  plan =
      velox::exec::test::PlanBuilder()
          .values({data})
          .singleAggregation(
              {},
              {"multimap_agg(c0, c1 order by c1 asc nulls first, c0 desc nulls last, c2 asc nulls last)"})
          .planNode();

  sql = queryRunner->toSql(plan);
  ASSERT_TRUE(sql.has_value());
  ASSERT_EQ(
      "SELECT multimap_agg(c0, c1 ORDER BY c1 ASC NULLS FIRST, c0 DESC NULLS LAST, c2 ASC NULLS LAST) as a0 FROM tmp",
      sql.value());
}

TEST_F(PrestoQueryRunnerTest, distinctAggregation) {
  auto queryRunner =
      std::make_unique<PrestoQueryRunner>("http://unused", "hive");

  auto data =
      makeRowVector({makeFlatVector<int64_t>({}), makeFlatVector<int64_t>({})});

  auto plan = velox::exec::test::PlanBuilder()
                  .values({data})
                  .singleAggregation({}, {"array_agg(distinct c0)"})
                  .planNode();

  auto sql = queryRunner->toSql(plan);
  ASSERT_TRUE(sql.has_value());
  ASSERT_EQ("SELECT array_agg(distinct c0) as a0 FROM tmp", sql.value());
}
>>>>>>> f15e096e
} // namespace facebook::velox::exec::test<|MERGE_RESOLUTION|>--- conflicted
+++ resolved
@@ -95,8 +95,6 @@
   velox::exec::test::assertEqualResults(
       prestoResults, plan->outputType(), {veloxResults});
 }
-<<<<<<< HEAD
-=======
 
 TEST_F(PrestoQueryRunnerTest, sortedAggregation) {
   auto queryRunner =
@@ -154,5 +152,4 @@
   ASSERT_TRUE(sql.has_value());
   ASSERT_EQ("SELECT array_agg(distinct c0) as a0 FROM tmp", sql.value());
 }
->>>>>>> f15e096e
 } // namespace facebook::velox::exec::test
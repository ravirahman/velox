/*
 * Copyright (c) Facebook, Inc. and its affiliates.
 *
 * Licensed under the Apache License, Version 2.0 (the "License");
 * you may not use this file except in compliance with the License.
 * You may obtain a copy of the License at
 *
 *     http://www.apache.org/licenses/LICENSE-2.0
 *
 * Unless required by applicable law or agreed to in writing, software
 * distributed under the License is distributed on an "AS IS" BASIS,
 * WITHOUT WARRANTIES OR CONDITIONS OF ANY KIND, either express or implied.
 * See the License for the specific language governing permissions and
 * limitations under the License.
 */

// This file is a drop-in copy of Arrow's C Data Interface, as defined in:
//   https://arrow.apache.org/docs/format/CDataInterface.html

#pragma once

#include <stdint.h>

#ifdef __cplusplus
extern "C" {
#endif

<<<<<<< HEAD
// Add a definition check here to avoid duplication with the definition
// included from velox/external/duckdb/duckdb.hpp.
=======
// These macros prevent re-definition in case multiple headers try to define
// them.
>>>>>>> e4a2ce2e
#ifndef ARROW_C_DATA_INTERFACE
#define ARROW_C_DATA_INTERFACE

#define ARROW_FLAG_DICTIONARY_ORDERED 1
#define ARROW_FLAG_NULLABLE 2
#define ARROW_FLAG_MAP_KEYS_SORTED 4

struct ArrowSchema {
  // Array type description
  const char* format;
  const char* name;
  const char* metadata;
  int64_t flags;
  int64_t n_children;
  struct ArrowSchema** children;
  struct ArrowSchema* dictionary;

  // Release callback
  void (*release)(struct ArrowSchema*);
  // Opaque producer-specific data
  void* private_data;
};

struct ArrowArray {
  // Array data description
  int64_t length;
  int64_t null_count;
  int64_t offset;
  int64_t n_buffers;
  int64_t n_children;
  const void** buffers;
  struct ArrowArray** children;
  struct ArrowArray* dictionary;

  // Release callback
  void (*release)(struct ArrowArray*);
  // Opaque producer-specific data
  void* private_data;
};

<<<<<<< HEAD
#endif  // ARROW_C_DATA_INTERFACE
=======
#endif // ARROW_C_DATA_INTERFACE
>>>>>>> e4a2ce2e

// EXPERIMENTAL: C stream interface

#ifndef ARROW_C_STREAM_INTERFACE
#define ARROW_C_STREAM_INTERFACE

struct ArrowArrayStream {
  // Callback to get the stream type
  // (will be the same for all arrays in the stream).
  //
  // Return value: 0 if successful, an `errno`-compatible error code otherwise.
  //
  // If successful, the ArrowSchema must be released independently from the
  // stream.
  int (*get_schema)(struct ArrowArrayStream*, struct ArrowSchema* out);

  // Callback to get the next array
  // (if no error and the array is released, the stream has ended)
  //
  // Return value: 0 if successful, an `errno`-compatible error code otherwise.
  //
  // If successful, the ArrowArray must be released independently from the
  // stream.
  int (*get_next)(struct ArrowArrayStream*, struct ArrowArray* out);

  // Callback to get optional detailed error information.
  // This must only be called if the last stream operation failed
  // with a non-0 return code.
  //
  // Return value: pointer to a null-terminated character array describing
  // the last error, or NULL if no description is available.
  //
  // The returned pointer is only valid until the next operation on this stream
  // (including release).
  const char* (*get_last_error)(struct ArrowArrayStream*);

  // Release callback: release the stream's own resources.
  // Note that arrays returned by `get_next` must be individually released.
  void (*release)(struct ArrowArrayStream*);

  // Opaque producer-specific data
  void* private_data;
};

<<<<<<< HEAD
#endif  // ARROW_C_STREAM_INTERFACE
=======
#endif // ARROW_C_STREAM_INTERFACE
>>>>>>> e4a2ce2e

#ifdef __cplusplus
}
#endif<|MERGE_RESOLUTION|>--- conflicted
+++ resolved
@@ -25,13 +25,8 @@
 extern "C" {
 #endif
 
-<<<<<<< HEAD
-// Add a definition check here to avoid duplication with the definition
-// included from velox/external/duckdb/duckdb.hpp.
-=======
 // These macros prevent re-definition in case multiple headers try to define
 // them.
->>>>>>> e4a2ce2e
 #ifndef ARROW_C_DATA_INTERFACE
 #define ARROW_C_DATA_INTERFACE
 
@@ -72,11 +67,7 @@
   void* private_data;
 };
 
-<<<<<<< HEAD
-#endif  // ARROW_C_DATA_INTERFACE
-=======
 #endif // ARROW_C_DATA_INTERFACE
->>>>>>> e4a2ce2e
 
 // EXPERIMENTAL: C stream interface
 
@@ -121,11 +112,7 @@
   void* private_data;
 };
 
-<<<<<<< HEAD
-#endif  // ARROW_C_STREAM_INTERFACE
-=======
 #endif // ARROW_C_STREAM_INTERFACE
->>>>>>> e4a2ce2e
 
 #ifdef __cplusplus
 }

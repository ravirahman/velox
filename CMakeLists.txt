--- conflicted
+++ resolved
@@ -362,7 +362,6 @@
 endif()
 
 set(CMAKE_EXPORT_COMPILE_COMMANDS ON)
-<<<<<<< HEAD
 find_package(Boost 1.66.0 COMPONENTS
 atomic
 context
@@ -375,21 +374,6 @@
 REQUIRED)
 message("Including boost headers: ${Boost_INCLUDE_DIRS}")
 include_directories("${Boost_INCLUDE_DIRS}")
-=======
-
-set(BOOST_INCLUDE_LIBRARIES
-    atomic
-    context
-    date_time
-    filesystem
-    program_options
-    regex
-    system
-    thread)
-
-set_source(Boost)
-resolve_dependency(Boost 1.66.0 COMPONENTS ${BOOST_INCLUDE_LIBRARIES})
->>>>>>> d62c8e0c
 
 # Range-v3 will be enable when the codegen code actually lands keeping it here
 # for reference. find_package(range-v3)

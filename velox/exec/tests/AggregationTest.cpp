--- conflicted
+++ resolved
@@ -3257,8 +3257,6 @@
     }
   }
 }
-<<<<<<< HEAD
-=======
 
 DEBUG_ONLY_TEST_F(AggregationTest, reclaimFromAggregation) {
   std::vector<RowVectorPtr> vectors = createVectors(8, rowType_, fuzzerOpts_);
@@ -3589,5 +3587,4 @@
   }
 }
 
->>>>>>> f15e096e
 } // namespace facebook::velox::exec::test
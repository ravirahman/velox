/*
 * Copyright (c) Facebook, Inc. and its affiliates.
 *
 * Licensed under the Apache License, Version 2.0 (the "License");
 * you may not use this file except in compliance with the License.
 * You may obtain a copy of the License at
 *
 *     http://www.apache.org/licenses/LICENSE-2.0
 *
 * Unless required by applicable law or agreed to in writing, software
 * distributed under the License is distributed on an "AS IS" BASIS,
 * WITHOUT WARRANTIES OR CONDITIONS OF ANY KIND, either express or implied.
 * See the License for the specific language governing permissions and
 * limitations under the License.
 */

#pragma once
#include <fmt/format.h>
#include <iterator>
#include <optional>

#include "folly/container/F14Map.h"
#include "velox/common/base/CompareFlags.h"
#include "velox/common/base/Exceptions.h"
#include "velox/core/CoreTypeSystem.h"
#include "velox/expression/CastTypeChecker.h"
#include "velox/type/Type.h"
#include "velox/vector/BaseVector.h"
#include "velox/vector/DecodedVector.h"
#include "velox/vector/TypeAliases.h"

namespace facebook::velox::exec {

template <typename T>
struct VectorReader;

// Pointer wrapper used to convert r-values to valid return type for operator->.
template <typename T>
class PointerWrapper {
 public:
  explicit PointerWrapper(T&& t) : t_(t) {}

  const T* operator->() const {
    return &t_;
  }

  T* operator->() {
    return &t_;
  }

 private:
  T t_;
};

// Base class for ArrayView::Iterator, MapView::Iterator, and
// VariadicView::Iterator.
// TElementAccessor is a class that supplies the following:
// index_t: the type to use for indexes into the container. It should be signed
// to allow, for example, loops to iterate backwards and end at a point before
// the beginning of the container.
// element_t: the type returned when the iterator is dereferenced.
// element_t operator()(index_t index): returns the element at the provided
// index in the container being iterated over.
template <typename TElementAccessor>
class IndexBasedIterator {
 public:
  using Iterator = IndexBasedIterator<TElementAccessor>;
  using index_t = typename TElementAccessor::index_t;
  using element_t = typename TElementAccessor::element_t;
  using iterator_category = std::random_access_iterator_tag;
  using value_type = element_t;
  using difference_type = index_t;
  using pointer = PointerWrapper<element_t>;
  using reference = element_t;

  explicit IndexBasedIterator(
      index_t index,
      index_t containerStartIndex,
      index_t containerEndIndex,
      const TElementAccessor& elementAccessor)
      : index_(index),
        containerStartIndex_(containerStartIndex),
        containerEndIndex_(containerEndIndex),
        elementAccessor_(elementAccessor) {}

  PointerWrapper<element_t> operator->() const {
    validateBounds(index_);

    return PointerWrapper(elementAccessor_(index_));
  }

  element_t operator*() const {
    validateBounds(index_);

    return elementAccessor_(index_);
  }

  element_t operator[](difference_type n) const {
    return elementAccessor_(index_ + n);
  }

  bool operator!=(const Iterator& rhs) const {
    return index_ != rhs.index_;
  }

  bool operator==(const Iterator& rhs) const {
    return index_ == rhs.index_;
  }

  bool operator<(const Iterator& rhs) const {
    return index_ < rhs.index_;
  }

  bool operator>(const Iterator& rhs) const {
    return index_ > rhs.index_;
  }

  bool operator<=(const Iterator& rhs) const {
    return index_ <= rhs.index_;
  }

  bool operator>=(const Iterator& rhs) const {
    return index_ >= rhs.index_;
  }

  // Implement post increment.
  Iterator operator++(int) {
    Iterator old = *this;
    ++*this;
    return old;
  }

  // Implement pre increment.
  Iterator& operator++() {
    index_++;
    return *this;
  }

  // Implement post decrement.
  Iterator operator--(int) {
    Iterator old = *this;
    --*this;
    return old;
  }

  // Implement pre decrement.
  Iterator& operator--() {
    index_--;
    return *this;
  }

  Iterator& operator+=(const difference_type& rhs) {
    index_ += rhs;
    return *this;
  }

  Iterator& operator-=(const difference_type& rhs) {
    index_ -= rhs;
    return *this;
  }

  // Iterators +/- ints.
  Iterator operator+(difference_type rhs) const {
    return Iterator(
        this->index_ + rhs,
        containerStartIndex_,
        containerEndIndex_,
        elementAccessor_);
  }

  Iterator operator-(difference_type rhs) const {
    return Iterator(
        this->index_ - rhs,
        containerStartIndex_,
        containerEndIndex_,
        elementAccessor_);
  }

  // Subtract iterators.
  difference_type operator-(const Iterator& rhs) const {
    return this->index_ - rhs.index_;
  }

  friend Iterator operator+(
      typename Iterator::difference_type lhs,
      const Iterator& rhs) {
    return rhs + lhs;
  }

 protected:
  index_t index_;

  // Every instance of Iterator for the same container should have the same
  // values for these two fields.
  // The first index in the container. When begin() is called on a container
  // the returned iterator should have index_ == containerStartIndex_.
  index_t containerStartIndex_;

  // Last index in the container + 1. When end() is called on a
  // container the returned iterator should have index_ == containerEndIndex_.
  index_t containerEndIndex_;
  TElementAccessor elementAccessor_;

  inline void validateBounds(index_t index) const {
    VELOX_DCHECK_LT(
        index,
        containerEndIndex_,
        "Iterator has index {} beyond the length of the container {}.",
        index,
        containerEndIndex_);
    VELOX_DCHECK_GE(
        index,
        containerStartIndex_,
        "Iterator has index {} before the start of the container {}.",
        index,
        containerStartIndex_);
  }
};

// Implements an iterator for values that skips nulls and provides direct access
// to those values by wrapping another iterator of type BaseIterator.
//
// BaseIterator must implement the following functions:
//   hasValue() : Returns whether the current value pointed at by the iterator
//                is a null.
//   value()    : Returns the non-null value pointed at by the iterator.
template <typename BaseIterator>
class SkipNullsIterator {
  using Iterator = SkipNullsIterator<BaseIterator>;

  // SkipNullsIterator cannot meet the requirements of
  // random_access_iterator_tag as moving between elements is a linear time
  // operation.
  using iterator_category = std::input_iterator_tag;
  using value_type = typename std::
      invoke_result<decltype(&BaseIterator::value), BaseIterator>::type;
  using difference_type = int;
  using pointer = PointerWrapper<value_type>;
  using reference = value_type;

 public:
<<<<<<< HEAD
  SkipNullsIterator(
      const BaseIterator& begin,
      const BaseIterator& end)
=======
  SkipNullsIterator(const BaseIterator& begin, const BaseIterator& end)
>>>>>>> d62c8e0c
      : iter_(begin), end_(end) {}

  // Given an element, return an iterator to the first not-null element starting
  // from the element itself.
  static Iterator initialize(
      const BaseIterator& begin,
      const BaseIterator& end) {
    auto it = Iterator{begin, end};

    // The container is empty.
    if (begin >= end) {
      return it;
    }

    if (begin.hasValue()) {
      return it;
    }

    // Move to next not null.
    it++;
    return it;
  }

  value_type operator*() const {
    // Always return a copy, it's guaranteed to be cheap object.
    return iter_.value();
  }

  PointerWrapper<value_type> operator->() const {
    return PointerWrapper(iter_.value());
  }

  bool operator<(const Iterator& rhs) const {
    return iter_ < rhs.iter_;
  }

  bool operator!=(const Iterator& rhs) const {
    return iter_ != rhs.iter_;
  }

  bool operator==(const Iterator& rhs) const {
    return iter_ == rhs.iter_;
  }

  // Implement post increment.
  Iterator operator++(int) {
    Iterator old = *this;
    ++*this;
    return old;
  }

  // Implement pre increment.
  Iterator& operator++() {
    iter_++;
    while (iter_ != end_) {
      if (iter_.hasValue()) {
        break;
      }
      iter_++;
    }
    return *this;
  }

 private:
  BaseIterator iter_;
  // Iterator pointing just beyond the range to expose.
  const BaseIterator end_;
};

// Given a type T, this class represents a lazy access optional wrapper
// around an element in the VectorReader<T> with interface similar to
// std::optional<VectorReader<T>::exec_in_t>. This is used to represent elements
// of ArrayView and values of MapView. OptionalAccessor can be
// compared with and assigned to std::optional.
template <typename T>
class OptionalAccessor {
 public:
  using element_t = typename VectorReader<T>::exec_in_t;

  explicit operator bool() const {
    return has_value();
  }

  // Enable to be assigned to std::optional<element_t>.
  operator std::optional<element_t>() const {
    if (!has_value()) {
      return std::nullopt;
    }
    return {value()};
  }

  // Disable all other implicit casts to avoid odd behaviors.
  template <typename B>
  operator B() const = delete;

  bool operator==(const OptionalAccessor& other) const {
    if (other.has_value() != has_value()) {
      return false;
    }

    if (has_value()) {
      return value() == other.value();
    }
    // Both are nulls.
    return true;
  }

  bool operator!=(const OptionalAccessor& other) const {
    return !(*this == other);
  }

  bool has_value() const {
    return reader_->isSet(index_);
  }

  element_t value() const {
    VELOX_DCHECK(has_value());
    return (*reader_)[index_];
  }

  element_t value_or(const element_t& defaultValue) const {
    return has_value() ? value() : defaultValue;
  }

  element_t operator*() const {
    VELOX_DCHECK(has_value());
    return value();
  }

  PointerWrapper<element_t> operator->() const {
    return PointerWrapper(value());
  }

  OptionalAccessor(const VectorReader<T>* reader, int64_t index)
      : reader_(reader), index_(index) {}

 private:
  const VectorReader<T>* reader_;
  // Index of element within the reader.
  int64_t index_;

  template <bool nullable, typename V>
  friend class ArrayView;

  template <bool nullable, typename K, typename V>
  friend class MapView;

  template <bool nullable, typename... U>
  friend class RowView;

  template <bool nullable, typename U>
  friend class VariadicView;
};

template <typename T, typename U>
typename std::enable_if_t<
    std::is_trivially_constructible_v<typename VectorReader<U>::exec_in_t, T>,
    bool>
operator==(const std::optional<T>& lhs, const OptionalAccessor<U>& rhs) {
  if (lhs.has_value() != rhs.has_value()) {
    return false;
  }

  if (lhs.has_value()) {
    return lhs.value() == rhs.value();
  }
  // Both are nulls.
  return true;
}

template <typename U, typename T>
typename std::enable_if_t<
    std::is_trivially_constructible_v<typename VectorReader<U>::exec_in_t, T>,
    bool>
operator==(const OptionalAccessor<U>& lhs, const std::optional<T>& rhs) {
  return rhs == lhs;
}

template <typename T, typename U>
typename std::enable_if_t<
    std::is_trivially_constructible_v<typename VectorReader<U>::exec_in_t, T>,
    bool>
operator!=(const std::optional<T>& lhs, const OptionalAccessor<U>& rhs) {
  return !(lhs == rhs);
}

template <typename U, typename T>
typename std::enable_if_t<
    std::is_trivially_constructible_v<typename VectorReader<U>::exec_in_t, T>,
    bool>
operator!=(const OptionalAccessor<U>& lhs, const std::optional<T>& rhs) {
  return !(lhs == rhs);
}

template <typename T>
bool operator==(std::nullopt_t, const OptionalAccessor<T>& rhs) {
  return !rhs.has_value();
}

template <typename T>
bool operator!=(std::nullopt_t, const OptionalAccessor<T>& rhs) {
  return rhs.has_value();
}

template <typename T>
bool operator==(const OptionalAccessor<T>& lhs, std::nullopt_t) {
  return !lhs.has_value();
}

template <typename T>
bool operator!=(const OptionalAccessor<T>& lhs, std::nullopt_t) {
  return lhs.has_value();
}

// Allow comparing OptionalAccessor<T> with T::exec_t.
template <typename T, typename U>
typename std::enable_if_t<
    std::is_trivially_constructible_v<typename VectorReader<U>::exec_in_t, T>,
    bool>
operator==(const T& lhs, const OptionalAccessor<U>& rhs) {
  return rhs.has_value() && (*rhs == lhs);
}

template <typename U, typename T>
typename std::enable_if_t<
    std::is_trivially_constructible_v<typename VectorReader<U>::exec_in_t, T>,
    bool>
operator==(const OptionalAccessor<U>& lhs, const T& rhs) {
  return rhs == lhs;
}

template <typename T, typename U>
typename std::enable_if_t<
    std::is_trivially_constructible_v<typename VectorReader<U>::exec_in_t, T>,
    bool>
operator!=(const T& lhs, const OptionalAccessor<U>& rhs) {
  return !(lhs == rhs);
}

template <typename U, typename T>
typename std::enable_if_t<
    std::is_trivially_constructible_v<typename VectorReader<U>::exec_in_t, T>,
    bool>
operator!=(const OptionalAccessor<U>& lhs, const T& rhs) {
  return !(lhs == rhs);
}

// Helper function that calls materialize on element if it's not primitive.
template <typename VeloxType, typename T>
auto materializeElement(const T& element) {
  if constexpr (MaterializeType<VeloxType>::requiresMaterialization) {
    return element.materialize();
  } else {
    using unwrapped_type = typename UnwrapCustomType<VeloxType>::type;
    if constexpr (util::is_shared_ptr<unwrapped_type>::value) {
      return *element;
    } else {
      return element;
    }
  }
}

// Represents an array of elements with an interface similar to std::vector.
// When returnsOptionalValues is true, the interface is like
// std::vector<std::optional<V>>.
// When returnsOptionalValues is false, the interface is like std::vector<V>.
template <bool returnsOptionalValues, typename V>
class ArrayView {
 public:
  using reader_t = VectorReader<V>;
  using element_t = typename std::conditional<
      returnsOptionalValues,
      typename reader_t::exec_in_t,
      typename reader_t::exec_null_free_in_t>::type;

  ArrayView(const reader_t* reader, vector_size_t offset, vector_size_t size)
      : reader_(reader), offset_(offset), size_(size) {}

  using Element = typename std::
      conditional<returnsOptionalValues, OptionalAccessor<V>, element_t>::type;

  class ElementAccessor {
   public:
    using element_t = Element;
    using index_t = vector_size_t;

    explicit ElementAccessor(const reader_t* reader) : reader_(reader) {}

    Element operator()(vector_size_t index) const {
      if constexpr (returnsOptionalValues) {
        return Element{reader_, index};
      } else {
        return reader_->readNullFree(index);
      }
    }

   private:
    const reader_t* reader_;
  };

  using Iterator = IndexBasedIterator<ElementAccessor>;

  Iterator begin() const {
    return Iterator{
        offset_, offset_, offset_ + size_, ElementAccessor(reader_)};
  }

  Iterator end() const {
    return Iterator{
        offset_ + size_, offset_, offset_ + size_, ElementAccessor(reader_)};
  }

  bool empty() const {
    return size() == 0;
  }

  struct SkipNullsContainer {
    class SkipNullsBaseIterator : public Iterator {
     public:
      SkipNullsBaseIterator(
          const reader_t* reader,
          vector_size_t index,
          vector_size_t startIndex,
          vector_size_t endIndex)
          : Iterator(index, startIndex, endIndex, ElementAccessor(reader)),
            reader_(reader) {}

      bool hasValue() const {
        return reader_->isSet(this->index_);
      }

      element_t value() const {
        return (*reader_)[this->index_];
      }

     private:
      const reader_t* reader_;
    };

    explicit SkipNullsContainer(const ArrayView* array_) : array_(array_) {}

    SkipNullsIterator<SkipNullsBaseIterator> begin() {
      return SkipNullsIterator<SkipNullsBaseIterator>::initialize(
          SkipNullsBaseIterator{
              array_->reader_,
              array_->offset_,
              array_->offset_,
              array_->offset_ + array_->size_},
          SkipNullsBaseIterator{
              array_->reader_,
              array_->offset_ + array_->size_,
              array_->offset_,
              array_->offset_ + array_->size_});
    }

    SkipNullsIterator<SkipNullsBaseIterator> end() {
      return SkipNullsIterator<SkipNullsBaseIterator>{
          SkipNullsBaseIterator{
              array_->reader_,
              array_->offset_ + array_->size_,
              array_->offset_,
              array_->offset_ + array_->size_},
          SkipNullsBaseIterator{
              array_->reader_,
              array_->offset_ + array_->size_,
              array_->offset_,
              array_->offset_ + array_->size_}};
    }

   private:
    const ArrayView* array_;
  };

  // Returns true if any of the arrayViews in the vector might have null
  // element.
  bool mayHaveNulls() const {
    if constexpr (returnsOptionalValues) {
      return reader_->mayHaveNulls();
    } else {
      return false;
    }
  }

  using materialize_t = typename std::conditional<
      returnsOptionalValues,
      typename MaterializeType<Array<V>>::nullable_t,
      typename MaterializeType<Array<V>>::null_free_t>::type;

  materialize_t materialize() const {
    materialize_t result;

    for (const auto& element : *this) {
      if constexpr (returnsOptionalValues) {
        if (element.has_value()) {
          result.push_back({materializeElement<V>(element.value())});
        } else {
          result.push_back(std::nullopt);
        }
      } else {
        result.push_back(materializeElement<V>(element));
      }
    }
    return result;
  }

  Element operator[](vector_size_t index) const {
    if constexpr (returnsOptionalValues) {
      return Element{reader_, index + offset_};
    } else {
      return reader_->readNullFree(index + offset_);
    }
  }

  Element at(vector_size_t index) const {
    return (*this)[index];
  }

  vector_size_t size() const {
    return size_;
  }

  SkipNullsContainer skipNulls() const {
    if constexpr (returnsOptionalValues) {
      return SkipNullsContainer{this};
    }

    VELOX_UNSUPPORTED(
        "ArrayViews over NULL-free data do not support skipNulls().  It's "
        "already been checked that this object contains no NULLs, it's more "
        "efficient to use the standard iterator interface.");
  }

  const BaseVector* elementsVectorBase() const {
    return reader_->baseVector();
  }

  bool isFlatElements() const {
    return reader_->decoded_.isIdentityMapping();
  }

  vector_size_t offset() const {
    return offset_;
  }

  TypeKind elementKind() const {
    return elementsVectorBase()->typeKind();
  }

 private:
  const reader_t* reader_;
  vector_size_t offset_;
  vector_size_t size_;
};

// This class is used to represent map inputs in simple functions with an
// interface similar to std::map.
// When returnsOptionalValues is true, the interface is like std::map<K,
// std::optional<V>>.
// When returnsOptionalValues is false, the interface is like std::map<K, V>.
template <bool returnsOptionalValues, typename K, typename V>
class MapView {
 public:
  using key_reader_t = VectorReader<K>;
  using value_reader_t = VectorReader<V>;
  using key_element_t = typename key_reader_t::exec_in_t;

  MapView(
      const key_reader_t* keyReader,
      const value_reader_t* valueReader,
      vector_size_t offset,
      vector_size_t size)
      : keyReader_(keyReader),
        valueReader_(valueReader),
        offset_(offset),
        size_(size) {}

  using ValueAccessor = typename std::conditional<
      returnsOptionalValues,
      OptionalAccessor<V>,
      typename value_reader_t::exec_null_free_in_t>::type;

  using KeyAccessor = typename std::conditional<
      returnsOptionalValues,
      typename key_reader_t::exec_in_t,
      typename key_reader_t::exec_null_free_in_t>::type;

  class Element {
   public:
    Element(
        const key_reader_t* keyReader,
        const value_reader_t* valueReader,
        int64_t index)
        : first(getFirst(keyReader, index)),
          second(getSecond(valueReader, index)) {}
    const KeyAccessor first;
    const ValueAccessor second;

    bool operator==(const Element& other) const {
      return first == other.first && second == other.second;
    }

    // T is pair like object.
    // TODO: compare is not defined for view types yet
    template <typename T>
    bool operator==(const T& other) const {
      return first == other.first && second == other.second;
    }

    template <typename T>
    bool operator!=(const T& other) const {
      return !(*this == other);
    }

   private:
    // Helper functions to allow us to use "if constexpr" when initializing
    // the values.
    KeyAccessor getFirst(const key_reader_t* keyReader, int64_t index) {
      if constexpr (returnsOptionalValues) {
        return (*keyReader)[index];
      } else {
        return keyReader->readNullFree(index);
      }
    }

    ValueAccessor getSecond(const value_reader_t* valueReader, int64_t index) {
      if constexpr (returnsOptionalValues) {
        return ValueAccessor(valueReader, index);
      } else {
        return valueReader->readNullFree(index);
      }
    }
  };

  class ElementAccessor {
   public:
    using element_t = Element;
    using index_t = vector_size_t;

    ElementAccessor(
        const key_reader_t* keyReader,
        const value_reader_t* valueReader)
        : keyReader_(keyReader), valueReader_(valueReader) {}

    Element operator()(vector_size_t index) const {
      return Element{keyReader_, valueReader_, index};
    }

   private:
    const key_reader_t* keyReader_;
    const value_reader_t* valueReader_;
  };

  using Iterator = IndexBasedIterator<ElementAccessor>;

  Iterator begin() const {
    return Iterator{
        offset_,
        offset_,
        offset_ + size_,
        ElementAccessor(keyReader_, valueReader_)};
  }

  Iterator end() const {
    return Iterator{
        offset_ + size_,
        offset_,
        offset_ + size_,
        ElementAccessor(keyReader_, valueReader_)};
  }

  // Index-based access for the map elements.
  const Element atIndex(vector_size_t index) const {
    return Element{keyReader_, valueReader_, index + offset_};
  }

  vector_size_t size() const {
    return size_;
  }

  bool empty() const {
    return size_ == 0;
  }

  Iterator find(const key_element_t& key) const {
    return std::find_if(begin(), end(), [&key](const auto& current) {
      return current.first == key;
    });
  }

  ValueAccessor at(const key_element_t& key) const {
    auto it = find(key);
    VELOX_USER_CHECK(it != end(), "accessed key is not found in the map");
    return it->second;
  }

  // Beware!! runtime is O(N)!!
  ValueAccessor operator[](const key_element_t& key) const {
    return at(key);
  }

  // Beware!! runtime is O(N)!!
  bool contains(const key_element_t& key) const {
    return find(key) != end();
  }

  using materialize_t = typename std::conditional<
      returnsOptionalValues,
      typename MaterializeType<Map<K, V>>::nullable_t,
      typename MaterializeType<Map<K, V>>::null_free_t>::type;

  materialize_t materialize() const {
    materialize_t result;
    for (const auto& [key, value] : *this) {
      if constexpr (returnsOptionalValues) {
        if (value.has_value()) {
          result.emplace(
              materializeElement<K>(key), materializeElement<V>(value.value()));
        } else {
          result.emplace(materializeElement<K>(key), std::nullopt);
        }
      } else {
        result.emplace(
            materializeElement<K>(key), materializeElement<V>(value));
      }
    }
    return result;
  }

  const BaseVector* keysVector() const {
    return keyReader_->baseVector();
  }

  const BaseVector* valuesVector() const {
    return valueReader_->baseVector();
  }

  vector_size_t offset() const {
    return offset_;
  }

 private:
  const key_reader_t* keyReader_;
  const value_reader_t* valueReader_;
  vector_size_t offset_;
  vector_size_t size_;
};

class GenericView;

// A view type that is used to represent a row of any size of any children
// types. Function `at(index)` returns a generic view for the field at `index`.
template <bool returnsOptionalValues>
class DynamicRowView {
  using readers_t = std::vector<std::unique_ptr<VectorReader<Any>>>;

 public:
  DynamicRowView(const readers_t* childReaders, vector_size_t offset)
      : childReaders_{*childReaders}, offset_{offset} {}

  vector_size_t offset() const {
    return offset_;
  }

  using elem_n_t = typename std::conditional<
      returnsOptionalValues,
      OptionalAccessor<Any>,
      GenericView>::type;

  template <typename IndexT>
  elem_n_t at(IndexT index) {
    if constexpr (returnsOptionalValues) {
      return elem_n_t{childReaders_[index].get(), offset_};
    } else {
      return childReaders_[index]->operator[](offset_);
    }
  }

  size_t size() const {
    return childReaders_.size();
  }

 private:
  const readers_t& childReaders_;
  vector_size_t offset_;
};

template <bool returnsOptionalValues, typename... T>
class RowView {
  using reader_t = std::tuple<std::unique_ptr<VectorReader<T>>...>;
  using types = std::tuple<T...>;

  template <size_t N>
  using elem_n_t = typename std::conditional<
      returnsOptionalValues,
      OptionalAccessor<typename std::tuple_element<N, types>::type>,
      typename std::tuple_element<N, reader_t>::type::element_type::
          exec_null_free_in_t>::type;

  vector_size_t offset() const {
    return offset_;
  }

 public:
  RowView(const reader_t* childReaders, vector_size_t offset)
      : childReaders_{childReaders}, offset_{offset} {}

  template <size_t I>
  elem_n_t<I> at() const {
    if constexpr (returnsOptionalValues) {
      return elem_n_t<I>{std::get<I>(*childReaders_).get(), offset_};
    } else {
      return std::get<I>(*childReaders_)->readNullFree(offset_);
    }
  }

  using materialize_t = typename std::conditional<
      returnsOptionalValues,
      typename MaterializeType<Row<T...>>::nullable_t,
      typename MaterializeType<Row<T...>>::null_free_t>::type;

  materialize_t materialize() const {
    materialize_t result;
    materializeImpl(result, std::index_sequence_for<T...>());

    return result;
  }

 private:
  void initialize() {
    initializeImpl(std::index_sequence_for<T...>());
  }

  using children_types = std::tuple<T...>;
  template <std::size_t... Is>
  void materializeImpl(materialize_t& result, std::index_sequence<Is...>)
      const {
    (
        [&]() {
          using child_t = typename std::tuple_element_t<Is, children_types>;
          const auto& element = at<Is>();
          if constexpr (returnsOptionalValues) {
            if (element.has_value()) {
              std::get<Is>(result) = {materializeElement<child_t>(*element)};
            } else {
              std::get<Is>(result) = std::nullopt;
            }
          } else {
            std::get<Is>(result) = materializeElement<child_t>(element);
          }
        }(),
        ...);
  }
  const reader_t* childReaders_;
  vector_size_t offset_;
};

template <size_t I, bool returnsOptionalValues, class... Types>
inline auto get(const RowView<returnsOptionalValues, Types...>& row) {
  return row.template at<I>();
}

template <typename T>
using reader_ptr_t = VectorReader<T>*;

template <typename T>
struct HasGeneric {
  static constexpr bool value() {
    return false;
  }
};

template <typename T, bool comparable, bool orderable>
struct HasGeneric<Generic<T, comparable, orderable>> {
  static constexpr bool value() {
    return true;
  }
};

template <typename K, typename V>
struct HasGeneric<Map<K, V>> {
  static constexpr bool value() {
    return HasGeneric<K>::value() || HasGeneric<V>::value();
  }
};

template <typename V>
struct HasGeneric<Array<V>> {
  static constexpr bool value() {
    return HasGeneric<V>::value();
  }
};

template <typename... T>
struct HasGeneric<Row<T...>> {
  static constexpr bool value() {
    return (HasGeneric<T>::value() || ...);
  }
};

// This is basically Array<Any>, Map<Any,Any>, Row<Any....>.
template <typename T>
struct AllGenericExceptTop {
  static constexpr bool value() {
    return false;
  }
};

template <typename V>
struct AllGenericExceptTop<Array<V>> {
  static constexpr bool value() {
    return isGenericType<V>::value;
  }
};

template <typename K, typename V>
struct AllGenericExceptTop<Map<K, V>> {
  static constexpr bool value() {
    return isGenericType<K>::value && isGenericType<V>::value;
  }
};

template <typename... T>
struct AllGenericExceptTop<Row<T...>> {
  static constexpr bool value() {
    return (isGenericType<T>::value && ...);
  }
};

class GenericView {
 public:
  GenericView(
      const DecodedVector& decoded,
      std::array<std::shared_ptr<void>, 3>& castReaders,
      std::optional<const std::type_info*>& castTypeInfo,
      vector_size_t index)
      : decoded_(decoded),
        castReaders_(castReaders),
        castTypeInfo_(castTypeInfo),
        index_(index) {}

  uint64_t hash() const {
    return decoded_.base()->hashValueAt(decodedIndex());
  }

  bool isNull() const {
    return decoded_.isNullAt(index_);
  }

  const BaseVector* base() const {
    return decoded_.base();
  }

  bool operator==(const GenericView& other) const {
    return decoded_.base()->equalValueAt(
        other.decoded_.base(), decodedIndex(), other.decodedIndex());
  }

  vector_size_t decodedIndex() const {
    return decoded_.index(index_);
  }

  std::optional<int64_t> compare(
      const GenericView& other,
      const CompareFlags flags) const {
    return decoded_.base()->compare(
        other.decoded_.base(), decodedIndex(), other.decodedIndex(), flags);
  }

  TypeKind kind() const {
    return decoded_.base()->typeKind();
  }

  const TypePtr& type() const {
    return decoded_.base()->type();
  }

  std::string toString() const {
    return decoded_.toString(index_);
  }

  // If conversion is invalid, behavior is undefined. However, debug time
  // checks will throw an exception.
  template <typename ToType>
  typename VectorReader<ToType>::exec_in_t castTo() const {
    VELOX_DCHECK(
        CastTypeChecker<ToType>::check(type()),
        fmt::format(
            "castTo type is not compatible with type of vector, vector type is {}",
            type()->toString()));

    // If its a primitive type, then the casted reader always exists at
    // castReaders_[0], and is set in Vector readers.
    if constexpr (SimpleTypeTrait<ToType>::isPrimitiveType) {
      return reinterpret_cast<VectorReader<ToType>*>(castReaders_[0].get())
          ->
          operator[](index_);
    } else {
      // TODO: We can distinguish if this is a null-free or not null-free
      // generic. And based on that determine if we want to call operator[] or
      // readNullFree. For now we always return nullable.
      return ensureReader<ToType>()->operator[](
          index_); // We pass the non-decoded index.
    }
  }

  template <typename ToType>
  std::optional<typename VectorReader<ToType>::exec_in_t> tryCastTo() const {
    if (!CastTypeChecker<ToType>::check(type())) {
      return std::nullopt;
    }

    return ensureReader<ToType>()->operator[](
        index_); // We pass the non-decoded index.
  }

  template <typename B>
  VectorReader<B>* ensureReader() const {
    static_assert(
        !isGenericType<B>::value && !isVariadicType<B>::value,
        "That does not make any sense! You cant cast to Generic or Variadic");

    // This is an optimization to avoid checking dynamically for every row that
    // the user is always casting to the same type.
    // Types are divided into three sets, for 1, and 2 we do not do the check,
    // since no two types can ever refer to the same vector.
    if constexpr (!HasGeneric<B>::value()) {
      // Two types with no generic can never represent same vector.
      return ensureReaderImpl<B, 0>();
    } else {
      if constexpr (AllGenericExceptTop<B>::value()) {
        // This is basically Array<Any>, Map<Any,Any>, Row<Any....>.
        return ensureReaderImpl<B, 1>();
      } else {
        auto* requestedTypeId = &typeid(B);
        if (castTypeInfo_.has_value()) {
          VELOX_USER_CHECK(
              std::type_index(**castTypeInfo_) ==
                  std::type_index(*requestedTypeId),
              fmt::format(
                  "Not allowed to cast to the two types {} and {} within the same batch."
                  "Consider creating a new type set to allow it.",
                  typeid(B).name(),
                  castTypeInfo_.value()->name()));
        } else {
          castTypeInfo_ = {requestedTypeId};
        }
        return ensureReaderImpl<B, 2>();
      }
    }
  }

 private:
  template <typename B, size_t I>
  VectorReader<B>* ensureReaderImpl() const {
    auto* reader = static_cast<VectorReader<B>*>(castReaders_[I].get());
    if (LIKELY(reader != nullptr)) {
      return reader;
    } else {
      castReaders_[I] = std::make_shared<VectorReader<B>>(&decoded_);
      return static_cast<VectorReader<B>*>(castReaders_[I].get());
    }
  }

  const DecodedVector& decoded_;
  std::array<std::shared_ptr<void>, 3>& castReaders_;
  std::optional<const std::type_info*>& castTypeInfo_;
  vector_size_t index_;
};

} // namespace facebook::velox::exec

namespace std {
template <>
struct hash<facebook::velox::exec::GenericView> {
  size_t operator()(const facebook::velox::exec::GenericView& x) const {
    return x.hash();
  }
};
} // namespace std<|MERGE_RESOLUTION|>--- conflicted
+++ resolved
@@ -239,13 +239,7 @@
   using reference = value_type;
 
  public:
-<<<<<<< HEAD
-  SkipNullsIterator(
-      const BaseIterator& begin,
-      const BaseIterator& end)
-=======
   SkipNullsIterator(const BaseIterator& begin, const BaseIterator& end)
->>>>>>> d62c8e0c
       : iter_(begin), end_(end) {}
 
   // Given an element, return an iterator to the first not-null element starting
